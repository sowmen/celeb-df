<<<<<<< HEAD
import os
import random
import cv2
import numpy as np
from tqdm import tqdm
from collections import defaultdict
from datetime import datetime
import gc
try:
   import cPickle as pkl
except:
   import pickle as pkl

import wandb

from torch.backends import cudnn
os.environ['CUDA_DEVICE_ORDER'] = 'PCI_BUS_ID'
os.environ["CUDA_VISIBLE_DEVICES"] = '0'
cudnn.benchmark = True

from albumentations import Compose, RandomBrightnessContrast, \
    HorizontalFlip, FancyPCA, HueSaturationValue, OneOf, ToGray, \
    ShiftScaleRotate, ImageCompression, PadIfNeeded, GaussNoise, GaussianBlur
from transforms import IsotropicResize

import timm
import torch
import torch.nn as nn
import torch.nn.functional as F
import torch.optim as optim
import torch_optimizer
from torch.utils.data import DataLoader
from torch.nn import DataParallel
from dataset import CelebDF_Dataset
from sklearn import metrics

from utils import EarlyStopping, AverageMeter

import neptune
from neptunecontrib.monitoring.metrics import log_binary_classification_metrics

import scikitplot as skplt
import matplotlib.pyplot as plt

DATA_ROOT = 'face_data'
OUTPUT_DIR = 'weights'
device = 'cuda'
config_defaults = {
    'epochs' : 20,
    'train_batch_size' : 40,
    'valid_batch_size' : 32,
    'optimizer' : 'radam',
    'learning_rate' : 1e-3,
    'weight_decay' : 0.0005,
    'schedule_patience' : 5,
    'schedule_factor' : 0.25,
    'rand_seed' : 777,
    'cutout_fill' : 1
}
VAL_FOLD = 9
TEST_FOLD = 0

def train(name, run, folds_csv):
    
    wandb.init(project='dfdc', 
               config=config_defaults,
               name=f'{name},val_fold:{VAL_FOLD},run{run}')
    config = wandb.config
    
    os.makedirs(OUTPUT_DIR, exist_ok=True)
    
    model = timm.create_model('xception', pretrained=True, num_classes=1)
    model.to(device)
    # model = DataParallel(model).to(device)
    wandb.watch(model)
    
    if config.optimizer == 'radam' :
        optimizer = torch_optimizer.RAdam(model.parameters(), 
                                          lr=config.learning_rate,
                                          weight_decay = config.weight_decay)
    elif config.optimizer == 'sgd':
        optimizer = optim.SGD(model.parameters(), 
                              lr=config.learning_rate,
                              weight_decay=config.weight_decay)
        
    scheduler = optim.lr_scheduler.ReduceLROnPlateau(
        optimizer,
        patience=config.schedule_patience,
        threshold=0.001,
        mode="min",
        factor = config.schedule_factor
    )
    criterion = nn.BCEWithLogitsLoss()
    es = EarlyStopping(patience = 10, mode='min')
    
    data_train = CelebDF_Dataset(data_root=DATA_ROOT,
                                mode='train',
                                folds_csv=folds_csv,
                                val_fold=VAL_FOLD,
                                test_fold=TEST_FOLD,
                                cutout_fill=config.cutout_fill,
                                hardcore=False,
                                random_erase=True,
                                oversample_real=True,
                                transforms=create_train_transforms(size=224))
    data_train.reset(config.rand_seed)
    train_data_loader = DataLoader( data_train, 
                                    batch_size=config.train_batch_size, 
                                    num_workers=8, 
                                    shuffle=True, 
                                    drop_last=True)

    data_val = CelebDF_Dataset(data_root=DATA_ROOT,
                                mode='val',
                                folds_csv=folds_csv,
                                val_fold=VAL_FOLD,
                                test_fold=TEST_FOLD,
                                hardcore=False,
                                oversample_real=False,
                                transforms=create_val_transforms(size=224))
    data_val.reset(config.rand_seed)

    val_data_loader = DataLoader(data_val, 
                                 batch_size=config.valid_batch_size, 
                                 num_workers=8, 
                                 shuffle=False, 
                                 drop_last=True)
    
    data_test = CelebDF_Dataset(data_root=DATA_ROOT,
                            mode='test',
                            folds_csv=folds_csv,
                            val_fold=VAL_FOLD,
                            test_fold=TEST_FOLD,
                            hardcore=False,
                            oversample_real=False,
                            transforms=create_val_transforms(size=224))
    data_test.reset(config.rand_seed)

    test_data_loader = DataLoader(data_test, 
                                 batch_size=config.valid_batch_size, 
                                 num_workers=8, 
                                 shuffle=False, 
                                 drop_last=True)

    train_history = []
    val_history = []
    test_history = []
    
    for epoch in range(config.epochs):
        print(f"Epoch = {epoch}/{config.epochs-1}")
        print("------------------")
        
        train_metrics = train_epoch(model, train_data_loader, optimizer, criterion, epoch)
        valid_metrics = valid_epoch(model, val_data_loader, criterion, epoch)
        scheduler.step(valid_metrics['valid_loss'])

        print(f"TRAIN_AUC = {train_metrics['train_auc']}, TRAIN_LOSS = {train_metrics['train_loss']}")
        print(f"VALID_AUC = {valid_metrics['valid_auc']}, VALID_LOSS = {valid_metrics['valid_loss']}")
        
        train_history.append(train_metrics)
        val_history.append(valid_metrics)

        es(valid_metrics['valid_loss'], model, model_path=os.path.join(OUTPUT_DIR,f"{name}_fold_{VAL_FOLD}_run_{run}.h5"))
        if es.early_stop:
            print("Early stopping")
            break
    
    model.load_state_dict(torch.load(f'weights/{name}_fold_{VAL_FOLD}_run_{run}.h5'))

    neptune.init('sowmen/dfdc')
    neptune.create_experiment(name=f'{name},val_fold:{VAL_FOLD},run{run}')

    test_history = test(model, test_data_loader, criterion)

    try:
        pkl.dump( train_history, open( f"train_history{name}{run}.pkl", "wb" ) )
        pkl.dump( val_history, open( f"val_history{name}{run}.pkl", "wb" ) )
        pkl.dump( test_history, open( f"test_history{name}{run}.pkl", "wb" ) )
    except:
        print("Error pickling")

    wandb.save(f'weights/{name}_fold_{VAL_FOLD}_run_{run}.h5')
      
    
    
    
def train_epoch(model, train_data_loader, optimizer, criterion, epoch):
    model.train()
    
    train_loss = AverageMeter()
    correct_predictions = []
    targets = []
    
    idx = 1
    for batch in tqdm(train_data_loader):
        
        batch_images = batch['image'].to(device)
        batch_labels = batch['label'].to(device)
        
        optimizer.zero_grad()
        out = model(batch_images)
        
        loss = criterion(out, batch_labels.view(-1, 1).type_as(out))
        
        loss.backward()
        optimizer.step()
        
        train_loss.update(loss.item(), train_data_loader.batch_size)
        targets.append((batch_labels.view(-1,1).cpu() >= 0.5) *1)
        correct_predictions.append(torch.sigmoid(out).cpu().detach().numpy())
        
        if(idx % 100 == 0):
            with torch.no_grad():
                temp_t = np.vstack((targets)).ravel()
                temp_correct_preds = np.vstack((correct_predictions)).ravel()

                train_auc = metrics.roc_auc_score(temp_t, temp_correct_preds)
                train_f1_05 = metrics.f1_score(temp_t,(temp_correct_preds >= 0.5)*1)
                train_acc_05 = metrics.accuracy_score(temp_t,(temp_correct_preds >= 0.5)*1)
                train_balanced_acc_05 = metrics.balanced_accuracy_score(temp_t,(temp_correct_preds >= 0.5)*1)
                train_ap = metrics.average_precision_score(temp_t, temp_correct_preds)
                train_log_loss = metrics.log_loss(temp_t, expand_prediction(temp_correct_preds))
                
                train_metrics = {
                    'b_train_loss' : train_loss.avg,
                    'b_train_auc' : train_auc,
                    'b_train_f1_05' : train_f1_05,
                    'b_train_acc_05' : train_acc_05,
                    'b_train_balanced_acc_05' : train_balanced_acc_05,
                    'b_train_batch' : idx,
                    'b_train_ap' : train_ap,
                    'b_train_log_loss' : train_log_loss
                }
                wandb.log(train_metrics)
        idx += 1
        
    with torch.no_grad():
        targets = np.vstack((targets)).ravel()
        correct_predictions = np.vstack((correct_predictions)).ravel()

        train_auc = metrics.roc_auc_score(targets, correct_predictions)
        train_f1_05 = metrics.f1_score(targets,(correct_predictions >= 0.5)*1)
        train_acc_05 = metrics.accuracy_score(targets,(correct_predictions >= 0.5)*1)
        train_balanced_acc_05 = metrics.balanced_accuracy_score(targets,(correct_predictions >= 0.5)*1)
        train_ap = metrics.average_precision_score(targets, correct_predictions)
        train_log_loss = metrics.log_loss(targets, expand_prediction(correct_predictions))

    train_metrics = {
        'train_loss' : train_loss.avg,
        'train_auc' : train_auc,
        'train_f1_05' : train_f1_05,
        'train_acc_05' : train_acc_05,
        'train_balanced_acc_05' : train_balanced_acc_05,
        'train_ap' : train_ap,
        'train_log_loss' : train_log_loss,
        'epoch' : epoch
    }
    wandb.log(train_metrics)
    
    return train_metrics
    
    
def valid_epoch(model, val_data_loader, criterion, epoch):
    model.eval()
    
    valid_loss = AverageMeter()
    correct_predictions = []
    targets = []
    example_images = []
    
    
    with torch.no_grad():   
        idx = 1     
        for batch in tqdm(val_data_loader):
            # batch_image_names = batch['image_name']
            batch_images = batch['image'].to(device).float()
            batch_labels = batch['label'].to(device).float()
            
            out = model(batch_images)
            loss = criterion(out, batch_labels.view(-1, 1).type_as(out))
            
            valid_loss.update(loss.item(), val_data_loader.batch_size)
            batch_targets = (batch_labels.view(-1,1).cpu() >= 0.5) *1
            batch_preds = torch.sigmoid(out).cpu()
            
            targets.append(batch_targets)
            correct_predictions.append(batch_preds)
                
            best_batch_pred_idx = np.argmin(abs(batch_targets - batch_preds))  
            worst_batch_pred_idx = np.argmax(abs(batch_targets - batch_preds))
            example_images.append(wandb.Image(batch_images[best_batch_pred_idx],
                                      caption=f"Pred : {batch_preds[best_batch_pred_idx].item()} Label: {batch_targets[best_batch_pred_idx].item()}"))
            
            example_images.append(wandb.Image(batch_images[worst_batch_pred_idx],
                                      caption=f"Pred : {batch_preds[worst_batch_pred_idx].item()} Label: {batch_targets[worst_batch_pred_idx].item()}"))

            if(idx % 100 == 0):
                temp_t = np.vstack((targets)).ravel()
                temp_correct_preds = np.vstack((correct_predictions)).ravel()

                valid_auc = metrics.roc_auc_score(temp_t, temp_correct_preds)
                valid_f1_05 = metrics.f1_score(temp_t,(temp_correct_preds >= 0.5)*1)
                valid_acc_05 = metrics.accuracy_score(temp_t,(temp_correct_preds >= 0.5)*1)
                valid_balanced_acc_05 = metrics.balanced_accuracy_score(temp_t,(temp_correct_preds >= 0.5)*1)
                valid_ap = metrics.average_precision_score(temp_t, temp_correct_preds)
                valid_log_loss = metrics.log_loss(temp_t, expand_prediction(temp_correct_preds))

                valid_metrics = {
                    'b_valid_loss' : valid_loss.avg,
                    'b_valid_auc' : valid_auc,
                    'b_valid_f1_05' : valid_f1_05,
                    'b_valid_acc_05' : valid_acc_05,
                    'b_valid_balanced_acc_05' : valid_balanced_acc_05,
                    'b_valid_ap' :  valid_ap,
                    'b_valid_log_loss' : valid_log_loss,
                    'b_valid_batch' : idx
                }
                wandb.log(valid_metrics)
            idx += 1
    
    # Logging
    targets = np.vstack((targets)).ravel()
    correct_predictions = np.vstack((correct_predictions)).ravel()

    valid_auc = metrics.roc_auc_score(targets, correct_predictions)
    valid_f1_05 = metrics.f1_score(targets,(correct_predictions >= 0.5)*1)
    valid_acc_05 = metrics.accuracy_score(targets,(correct_predictions >= 0.5)*1)
    valid_balanced_acc_05 = metrics.balanced_accuracy_score(targets,(correct_predictions >= 0.5)*1)
    valid_ap = metrics.average_precision_score(targets, correct_predictions)
    valid_log_loss = metrics.log_loss(targets, expand_prediction(correct_predictions))

    valid_metrics = {
        'valid_loss' : valid_loss.avg,
        'valid_auc' : valid_auc,
        'valid_f1_05' : valid_f1_05,
        'valid_acc_05' : valid_acc_05,
        'valid_balanced_acc_05' : valid_balanced_acc_05,
        'valid_ap' : valid_ap,
        'valid_log_loss' : valid_log_loss,
        'valid_examples' : example_images[-10:],
        'epoch' : epoch
    }
    wandb.log(valid_metrics)

    return valid_metrics

def test(model, test_data_loader, criterion):
    model.eval()
    
    test_loss = AverageMeter()
    correct_predictions = []
    targets = []

    with torch.no_grad():        
        for batch in tqdm(test_data_loader):
            # batch_image_names = batch['image_name']
            batch_images = batch['image'].to(device).float()
            batch_labels = batch['label'].to(device).float()
            
            out = model(batch_images)
            loss = criterion(out, batch_labels.view(-1, 1).type_as(out))
            
            test_loss.update(loss.item(), test_data_loader.batch_size)
            batch_targets = (batch_labels.view(-1,1).cpu() >= 0.5) *1
            batch_preds = torch.sigmoid(out).cpu()
            
            targets.append(batch_targets)
            correct_predictions.append(batch_preds)

    # Logging
    targets = np.vstack((targets)).ravel()
    correct_predictions = np.vstack((correct_predictions)).ravel()

    test_auc = metrics.roc_auc_score(targets, correct_predictions)
    test_f1_05 = metrics.f1_score(targets,(correct_predictions >= 0.5)*1)
    test_acc_05 = metrics.accuracy_score(targets,(correct_predictions >= 0.5)*1)
    test_balanced_acc_05 = metrics.balanced_accuracy_score(targets,(correct_predictions >= 0.5)*1)
    test_ap = metrics.average_precision_score(targets, correct_predictions)
    test_log_loss = metrics.log_loss(targets, expand_prediction(correct_predictions))

    test_metrics = {
        'test_loss' : test_loss.avg,
        'test_auc' : test_auc,
        'test_f1_05' : test_f1_05,
        'test_acc_05' : test_acc_05,
        'test_balanced_acc_05' : test_balanced_acc_05,
        'test_ap' : test_ap,
        'test_log_loss' : test_log_loss
    }
    wandb.log(test_metrics)
    wandb.log({
        'test_roc_auc_curve' : skplt.metrics.plot_roc(targets, expand_prediction(correct_predictions)),
        'test_precision_recall_curve' : skplt.metrics.plot_precision_recall(targets, expand_prediction(correct_predictions))
    })
    log_binary_classification_metrics(targets, expand_prediction(correct_predictions), threshold=0.5)


    return test_metrics

def expand_prediction(arr):
    arr_reshaped = arr.reshape(-1, 1)
    return np.clip(np.concatenate((1.0 - arr_reshaped, arr_reshaped), axis=1), 0.0, 1.0)

def create_train_transforms(size=224):
    return Compose([
        ImageCompression(quality_lower=70, quality_upper=100, p=0.5),
        GaussNoise(p=0.1),
        GaussianBlur(blur_limit=3, p=0.05),
        HorizontalFlip(),
        OneOf([
            IsotropicResize(max_side=size, interpolation_down=cv2.INTER_AREA, interpolation_up=cv2.INTER_CUBIC),
            IsotropicResize(max_side=size, interpolation_down=cv2.INTER_AREA, interpolation_up=cv2.INTER_LINEAR),
            IsotropicResize(max_side=size, interpolation_down=cv2.INTER_LINEAR, interpolation_up=cv2.INTER_LINEAR),
        ], p=1),
        PadIfNeeded(min_height=size, min_width=size, border_mode=cv2.BORDER_CONSTANT),
        OneOf([RandomBrightnessContrast(), FancyPCA(), HueSaturationValue()], p=0.7),
        ToGray(p=0.2),
        ShiftScaleRotate(shift_limit=0.1, scale_limit=0.2, rotate_limit=10, border_mode=cv2.BORDER_CONSTANT, p=0.5),
    ]
    ) 
    
def create_val_transforms(size=224):
    return Compose([
        IsotropicResize(max_side=size, interpolation_down=cv2.INTER_AREA, interpolation_up=cv2.INTER_CUBIC),
        PadIfNeeded(min_height=size, min_width=size, border_mode=cv2.BORDER_CONSTANT),
    ])

    
if __name__ == "__main__":  
    run = 8
    model_name = 'xception'
    train(name='01CelebDF_random_erase_minloss,'+model_name, run=run, folds_csv='folds.csv')
=======
import os
import random
import cv2
import numpy as np
from tqdm import tqdm
from collections import defaultdict
from datetime import datetime
import gc
try:
   import cPickle as pkl
except:
   import pickle as pkl

import wandb

from torch.backends import cudnn
os.environ['CUDA_DEVICE_ORDER'] = 'PCI_BUS_ID'
os.environ["CUDA_VISIBLE_DEVICES"] = '0'
cudnn.benchmark = True

from albumentations import Compose, RandomBrightnessContrast, \
    HorizontalFlip, FancyPCA, HueSaturationValue, OneOf, ToGray, \
    ShiftScaleRotate, ImageCompression, PadIfNeeded, GaussNoise, GaussianBlur
from transforms import IsotropicResize

import timm
import torch
import torch.nn as nn
import torch.nn.functional as F
import torch.optim as optim
import torch_optimizer
from torch.utils.data import DataLoader
from torch.nn import DataParallel
from dataset import CelebDF_Dataset
from sklearn import metrics

from utils import EarlyStopping, AverageMeter

DATA_ROOT = 'face_data'
OUTPUT_DIR = 'weights'
device = 'cuda'
config_defaults = {
    'epochs' : 30,
    'train_batch_size' : 40,
    'valid_batch_size' : 32,
    'optimizer' : 'radam',
    'learning_rate' : 1e-3,
    'weight_decay' : 0.0005,
    'schedule_patience' : 5,
    'schedule_factor' : 0.25,
    'rand_seed' : 777,
    'oversample' : True
}

def train(name, val_fold, run, folds_csv):
    
    wandb.init(project='dfdc', 
               config=config_defaults,
               name=f'{name},val_fold:{val_fold},run{run}')
    config = wandb.config
    
    os.makedirs(OUTPUT_DIR, exist_ok=True)
    
    model = timm.create_model('xception', pretrained=True, num_classes=1)
    model.to(device)
    # model = DataParallel(model).to(device)
    wandb.watch(model)
    
    if config.optimizer == 'radam' :
        optimizer = torch_optimizer.RAdam(model.parameters(), 
                                          lr=config.learning_rate,
                                          weight_decay = config.weight_decay)
    elif config.optimizer == 'sgd':
        optimizer = optim.SGD(model.parameters(), 
                              lr=config.learning_rate,
                              weight_decay=config.weight_decay)
        
    scheduler = optim.lr_scheduler.ReduceLROnPlateau(
        optimizer,
        patience=config.schedule_patience,
        threshold=0.001,
        mode="max",
        factor = config.schedule_factor
    )
    criterion = nn.BCEWithLogitsLoss()
    es = EarlyStopping(patience = 8, mode='max')
    
    data_train = CelebDF_Dataset(data_root=DATA_ROOT,
                              mode='train',
                              folds_csv=folds_csv,
                              val_fold=val_fold,
                              hardcore=True,
                              oversample_real=config.oversample,
                              transforms=create_train_transforms(size=224))
    data_train.reset(config.rand_seed)
    train_data_loader = DataLoader( data_train, 
                                    batch_size=config.train_batch_size, 
                                    num_workers=8, 
                                    shuffle=True, 
                                    drop_last=True)

    data_val = CelebDF_Dataset(data_root=DATA_ROOT,
                            mode='val',
                            folds_csv=folds_csv,
                            val_fold=val_fold,
                            hardcore=False,
                            transforms=create_val_transforms(size=224))
    data_val.reset(config.rand_seed)

    val_data_loader = DataLoader(data_val, 
                                 batch_size=config.valid_batch_size, 
                                 num_workers=8, 
                                 shuffle=False, 
                                 drop_last=True)
    

    train_history = []
    val_history = []
    
    
    for epoch in range(config.epochs):
        print(f"Epoch = {epoch}/{config.epochs-1}")
        print("------------------")
        
        train_metrics = train_epoch(model, train_data_loader, optimizer, criterion, epoch)
        valid_metrics = valid_epoch(model, val_data_loader, criterion, epoch)
        scheduler.step(valid_metrics['valid_auc'])

        print(f"TRAIN_AUC = {train_metrics['train_auc']}, TRAIN_LOSS = {train_metrics['train_loss']}")
        print(f"VALID_AUC = {valid_metrics['valid_auc']}, VALID_LOSS = {valid_metrics['valid_loss']}")
        
        train_history.append(train_metrics)
        val_history.append(valid_metrics)

        es(valid_metrics['valid_auc'], model, model_path=os.path.join(OUTPUT_DIR,f"{name}_fold_{val_fold}_run_{run}.h5"))
        if es.early_stop:
            print("Early stopping")
            break
    
    try:
        pkl.dump( train_history, open( f"train_history{name}{run}.pkl", "wb" ) )
        pkl.dump( val_history, open( f"val_history{name}{run}.pkl", "wb" ) )
    except:
        print("Error pickling")

    wandb.save(f'weights/{name}_fold_{val_fold}_run_{run}.h5')
      
    
    
    
def train_epoch(model, train_data_loader, optimizer, criterion, epoch):
    model.train()
    
    train_loss = AverageMeter()
    correct_predictions = []
    targets = []
    
    idx = 1
    for batch in tqdm(train_data_loader):
        
        batch_images = batch['image'].to(device)
        batch_labels = batch['label'].to(device)
        
        optimizer.zero_grad()
        out = model(batch_images)
        
        loss = criterion(out, batch_labels.view(-1, 1).type_as(out))
        
        loss.backward()
        optimizer.step()
        
        train_loss.update(loss.item(), train_data_loader.batch_size)
        targets.append((batch_labels.view(-1,1).cpu() >= 0.5) *1)
        correct_predictions.append(torch.sigmoid(out).cpu().detach().numpy())
        
        if(idx % 100 == 0):
            with torch.no_grad():
                temp_t = np.vstack((targets)).ravel()
                temp_correct_preds = np.vstack((correct_predictions)).ravel()

                train_auc = metrics.roc_auc_score(temp_t, temp_correct_preds)
                train_f1_05 = metrics.f1_score(temp_t,(temp_correct_preds >= 0.5)*1)
                train_acc_05 = metrics.accuracy_score(temp_t,(temp_correct_preds >= 0.5)*1)
                train_balanced_acc_05 = metrics.balanced_accuracy_score(temp_t,(temp_correct_preds >= 0.5)*1)

                train_metrics = {
                    'b_train_loss' : train_loss.avg,
                    'b_train_auc' : train_auc,
                    'b_train_f1_05' : train_f1_05,
                    'b_train_acc_05' : train_acc_05,
                    'b_train_balanced_acc_05' : train_balanced_acc_05,
                    'b_train_batch' : idx
                }
                wandb.log(train_metrics)
        idx += 1
        
    with torch.no_grad():
        targets = np.vstack((targets)).ravel()
        correct_predictions = np.vstack((correct_predictions)).ravel()

        train_auc = metrics.roc_auc_score(targets, correct_predictions)
        train_f1_05 = metrics.f1_score(targets,(correct_predictions >= 0.5)*1)
        train_acc_05 = metrics.accuracy_score(targets,(correct_predictions >= 0.5)*1)
        train_balanced_acc_05 = metrics.balanced_accuracy_score(targets,(correct_predictions >= 0.5)*1)
    
    train_metrics = {
        'train_loss' : train_loss.avg,
        'train_auc' : train_auc,
        'train_f1_05' : train_f1_05,
        'train_acc_05' : train_acc_05,
        'train_balanced_acc_05' : train_balanced_acc_05,
        'epoch' : epoch
    }
    wandb.log(train_metrics)
    
    return train_metrics
    
    
def valid_epoch(model, val_data_loader, criterion, epoch):
    model.eval()
    
    valid_loss = AverageMeter()
    correct_predictions = []
    targets = []
    example_images = []
    
    
    with torch.no_grad():   
        idx = 1     
        for batch in tqdm(val_data_loader):
            # batch_image_names = batch['image_name']
            batch_images = batch['image'].to(device).float()
            batch_labels = batch['label'].to(device).float()
            
            out = model(batch_images)
            loss = criterion(out, batch_labels.view(-1, 1).type_as(out))
            
            valid_loss.update(loss.item(), val_data_loader.batch_size)
            batch_targets = (batch_labels.view(-1,1).cpu() >= 0.5) *1
            batch_preds = torch.sigmoid(out).cpu()
            
            targets.append(batch_targets)
            correct_predictions.append(batch_preds)
                
            best_batch_pred_idx = np.argmin(abs(batch_targets - batch_preds))  
            worst_batch_pred_idx = np.argmax(abs(batch_targets - batch_preds))
            example_images.append(wandb.Image(batch_images[best_batch_pred_idx],
                                      caption=f"Pred : {batch_preds[best_batch_pred_idx].item()} Label: {batch_targets[best_batch_pred_idx].item()}"))
            
            example_images.append(wandb.Image(batch_images[worst_batch_pred_idx],
                                      caption=f"Pred : {batch_preds[worst_batch_pred_idx].item()} Label: {batch_targets[worst_batch_pred_idx].item()}"))

            if(idx % 100 == 0):
                temp_t = np.vstack((targets)).ravel()
                temp_correct_preds = np.vstack((correct_predictions)).ravel()

                valid_auc = metrics.roc_auc_score(temp_t, temp_correct_preds)
                valid_f1_05 = metrics.f1_score(temp_t,(temp_correct_preds >= 0.5)*1)
                valid_acc_05 = metrics.accuracy_score(temp_t,(temp_correct_preds >= 0.5)*1)
                valid_balanced_acc_05 = metrics.balanced_accuracy_score(temp_t,(temp_correct_preds >= 0.5)*1)

                valid_metrics = {
                    'b_valid_loss' : valid_loss.avg,
                    'b_valid_auc' : valid_auc,
                    'b_valid_f1_05' : valid_f1_05,
                    'b_valid_acc_05' : valid_acc_05,
                    'b_valid_balanced_acc_05' : valid_balanced_acc_05,
                    'b_valid_batch' : idx
                }
                wandb.log(valid_metrics)
            idx += 1
    
    # Logging
    targets = np.vstack((targets)).ravel()
    correct_predictions = np.vstack((correct_predictions)).ravel()

    valid_auc = metrics.roc_auc_score(targets, correct_predictions)
    valid_f1_05 = metrics.f1_score(targets,(correct_predictions >= 0.5)*1)
    valid_acc_05 = metrics.accuracy_score(targets,(correct_predictions >= 0.5)*1)
    valid_balanced_acc_05 = metrics.balanced_accuracy_score(targets,(correct_predictions >= 0.5)*1)
    
    valid_metrics = {
        'valid_loss' : valid_loss.avg,
        'valid_auc' : valid_auc,
        'valid_f1_05' : valid_f1_05,
        'valid_acc_05' : valid_acc_05,
        'valid_balanced_acc_05' : valid_balanced_acc_05,
        'valid_examples' : example_images[-50:],
        'epoch' : epoch
    }
    wandb.log(valid_metrics)

    return valid_metrics
    
def create_train_transforms(size=224):
    return Compose([
        ImageCompression(quality_lower=70, quality_upper=100, p=0.5),
        GaussNoise(p=0.1),
        GaussianBlur(blur_limit=3, p=0.05),
        HorizontalFlip(),
        OneOf([
            IsotropicResize(max_side=size, interpolation_down=cv2.INTER_AREA, interpolation_up=cv2.INTER_CUBIC),
            IsotropicResize(max_side=size, interpolation_down=cv2.INTER_AREA, interpolation_up=cv2.INTER_LINEAR),
            IsotropicResize(max_side=size, interpolation_down=cv2.INTER_LINEAR, interpolation_up=cv2.INTER_LINEAR),
        ], p=1),
        PadIfNeeded(min_height=size, min_width=size, border_mode=cv2.BORDER_CONSTANT),
        OneOf([RandomBrightnessContrast(), FancyPCA(), HueSaturationValue()], p=0.7),
        ToGray(p=0.2),
        ShiftScaleRotate(shift_limit=0.1, scale_limit=0.2, rotate_limit=10, border_mode=cv2.BORDER_CONSTANT, p=0.5),
    ]
    ) 
    
def create_val_transforms(size=224):
    return Compose([
        IsotropicResize(max_side=size, interpolation_down=cv2.INTER_AREA, interpolation_up=cv2.INTER_CUBIC),
        PadIfNeeded(min_height=size, min_width=size, border_mode=cv2.BORDER_CONSTANT),
    ])

    
if __name__ == "__main__":
    run = 1
    model_name = 'xception'
    train(name='CelebDF_hardcore,'+model_name, val_fold=1, run=run, folds_csv='folds.csv')
>>>>>>> 8e7f9655
<|MERGE_RESOLUTION|>--- conflicted
+++ resolved
@@ -1,758 +1,432 @@
-<<<<<<< HEAD
-import os
-import random
-import cv2
-import numpy as np
-from tqdm import tqdm
-from collections import defaultdict
-from datetime import datetime
-import gc
-try:
-   import cPickle as pkl
-except:
-   import pickle as pkl
-
-import wandb
-
-from torch.backends import cudnn
-os.environ['CUDA_DEVICE_ORDER'] = 'PCI_BUS_ID'
-os.environ["CUDA_VISIBLE_DEVICES"] = '0'
-cudnn.benchmark = True
-
-from albumentations import Compose, RandomBrightnessContrast, \
-    HorizontalFlip, FancyPCA, HueSaturationValue, OneOf, ToGray, \
-    ShiftScaleRotate, ImageCompression, PadIfNeeded, GaussNoise, GaussianBlur
-from transforms import IsotropicResize
-
-import timm
-import torch
-import torch.nn as nn
-import torch.nn.functional as F
-import torch.optim as optim
-import torch_optimizer
-from torch.utils.data import DataLoader
-from torch.nn import DataParallel
-from dataset import CelebDF_Dataset
-from sklearn import metrics
-
-from utils import EarlyStopping, AverageMeter
-
-import neptune
-from neptunecontrib.monitoring.metrics import log_binary_classification_metrics
-
-import scikitplot as skplt
-import matplotlib.pyplot as plt
-
-DATA_ROOT = 'face_data'
-OUTPUT_DIR = 'weights'
-device = 'cuda'
-config_defaults = {
-    'epochs' : 20,
-    'train_batch_size' : 40,
-    'valid_batch_size' : 32,
-    'optimizer' : 'radam',
-    'learning_rate' : 1e-3,
-    'weight_decay' : 0.0005,
-    'schedule_patience' : 5,
-    'schedule_factor' : 0.25,
-    'rand_seed' : 777,
-    'cutout_fill' : 1
-}
-VAL_FOLD = 9
-TEST_FOLD = 0
-
-def train(name, run, folds_csv):
-    
-    wandb.init(project='dfdc', 
-               config=config_defaults,
-               name=f'{name},val_fold:{VAL_FOLD},run{run}')
-    config = wandb.config
-    
-    os.makedirs(OUTPUT_DIR, exist_ok=True)
-    
-    model = timm.create_model('xception', pretrained=True, num_classes=1)
-    model.to(device)
-    # model = DataParallel(model).to(device)
-    wandb.watch(model)
-    
-    if config.optimizer == 'radam' :
-        optimizer = torch_optimizer.RAdam(model.parameters(), 
-                                          lr=config.learning_rate,
-                                          weight_decay = config.weight_decay)
-    elif config.optimizer == 'sgd':
-        optimizer = optim.SGD(model.parameters(), 
-                              lr=config.learning_rate,
-                              weight_decay=config.weight_decay)
-        
-    scheduler = optim.lr_scheduler.ReduceLROnPlateau(
-        optimizer,
-        patience=config.schedule_patience,
-        threshold=0.001,
-        mode="min",
-        factor = config.schedule_factor
-    )
-    criterion = nn.BCEWithLogitsLoss()
-    es = EarlyStopping(patience = 10, mode='min')
-    
-    data_train = CelebDF_Dataset(data_root=DATA_ROOT,
-                                mode='train',
-                                folds_csv=folds_csv,
-                                val_fold=VAL_FOLD,
-                                test_fold=TEST_FOLD,
-                                cutout_fill=config.cutout_fill,
-                                hardcore=False,
-                                random_erase=True,
-                                oversample_real=True,
-                                transforms=create_train_transforms(size=224))
-    data_train.reset(config.rand_seed)
-    train_data_loader = DataLoader( data_train, 
-                                    batch_size=config.train_batch_size, 
-                                    num_workers=8, 
-                                    shuffle=True, 
-                                    drop_last=True)
-
-    data_val = CelebDF_Dataset(data_root=DATA_ROOT,
-                                mode='val',
-                                folds_csv=folds_csv,
-                                val_fold=VAL_FOLD,
-                                test_fold=TEST_FOLD,
-                                hardcore=False,
-                                oversample_real=False,
-                                transforms=create_val_transforms(size=224))
-    data_val.reset(config.rand_seed)
-
-    val_data_loader = DataLoader(data_val, 
-                                 batch_size=config.valid_batch_size, 
-                                 num_workers=8, 
-                                 shuffle=False, 
-                                 drop_last=True)
-    
-    data_test = CelebDF_Dataset(data_root=DATA_ROOT,
-                            mode='test',
-                            folds_csv=folds_csv,
-                            val_fold=VAL_FOLD,
-                            test_fold=TEST_FOLD,
-                            hardcore=False,
-                            oversample_real=False,
-                            transforms=create_val_transforms(size=224))
-    data_test.reset(config.rand_seed)
-
-    test_data_loader = DataLoader(data_test, 
-                                 batch_size=config.valid_batch_size, 
-                                 num_workers=8, 
-                                 shuffle=False, 
-                                 drop_last=True)
-
-    train_history = []
-    val_history = []
-    test_history = []
-    
-    for epoch in range(config.epochs):
-        print(f"Epoch = {epoch}/{config.epochs-1}")
-        print("------------------")
-        
-        train_metrics = train_epoch(model, train_data_loader, optimizer, criterion, epoch)
-        valid_metrics = valid_epoch(model, val_data_loader, criterion, epoch)
-        scheduler.step(valid_metrics['valid_loss'])
-
-        print(f"TRAIN_AUC = {train_metrics['train_auc']}, TRAIN_LOSS = {train_metrics['train_loss']}")
-        print(f"VALID_AUC = {valid_metrics['valid_auc']}, VALID_LOSS = {valid_metrics['valid_loss']}")
-        
-        train_history.append(train_metrics)
-        val_history.append(valid_metrics)
-
-        es(valid_metrics['valid_loss'], model, model_path=os.path.join(OUTPUT_DIR,f"{name}_fold_{VAL_FOLD}_run_{run}.h5"))
-        if es.early_stop:
-            print("Early stopping")
-            break
-    
-    model.load_state_dict(torch.load(f'weights/{name}_fold_{VAL_FOLD}_run_{run}.h5'))
-
-    neptune.init('sowmen/dfdc')
-    neptune.create_experiment(name=f'{name},val_fold:{VAL_FOLD},run{run}')
-
-    test_history = test(model, test_data_loader, criterion)
-
-    try:
-        pkl.dump( train_history, open( f"train_history{name}{run}.pkl", "wb" ) )
-        pkl.dump( val_history, open( f"val_history{name}{run}.pkl", "wb" ) )
-        pkl.dump( test_history, open( f"test_history{name}{run}.pkl", "wb" ) )
-    except:
-        print("Error pickling")
-
-    wandb.save(f'weights/{name}_fold_{VAL_FOLD}_run_{run}.h5')
-      
-    
-    
-    
-def train_epoch(model, train_data_loader, optimizer, criterion, epoch):
-    model.train()
-    
-    train_loss = AverageMeter()
-    correct_predictions = []
-    targets = []
-    
-    idx = 1
-    for batch in tqdm(train_data_loader):
-        
-        batch_images = batch['image'].to(device)
-        batch_labels = batch['label'].to(device)
-        
-        optimizer.zero_grad()
-        out = model(batch_images)
-        
-        loss = criterion(out, batch_labels.view(-1, 1).type_as(out))
-        
-        loss.backward()
-        optimizer.step()
-        
-        train_loss.update(loss.item(), train_data_loader.batch_size)
-        targets.append((batch_labels.view(-1,1).cpu() >= 0.5) *1)
-        correct_predictions.append(torch.sigmoid(out).cpu().detach().numpy())
-        
-        if(idx % 100 == 0):
-            with torch.no_grad():
-                temp_t = np.vstack((targets)).ravel()
-                temp_correct_preds = np.vstack((correct_predictions)).ravel()
-
-                train_auc = metrics.roc_auc_score(temp_t, temp_correct_preds)
-                train_f1_05 = metrics.f1_score(temp_t,(temp_correct_preds >= 0.5)*1)
-                train_acc_05 = metrics.accuracy_score(temp_t,(temp_correct_preds >= 0.5)*1)
-                train_balanced_acc_05 = metrics.balanced_accuracy_score(temp_t,(temp_correct_preds >= 0.5)*1)
-                train_ap = metrics.average_precision_score(temp_t, temp_correct_preds)
-                train_log_loss = metrics.log_loss(temp_t, expand_prediction(temp_correct_preds))
-                
-                train_metrics = {
-                    'b_train_loss' : train_loss.avg,
-                    'b_train_auc' : train_auc,
-                    'b_train_f1_05' : train_f1_05,
-                    'b_train_acc_05' : train_acc_05,
-                    'b_train_balanced_acc_05' : train_balanced_acc_05,
-                    'b_train_batch' : idx,
-                    'b_train_ap' : train_ap,
-                    'b_train_log_loss' : train_log_loss
-                }
-                wandb.log(train_metrics)
-        idx += 1
-        
-    with torch.no_grad():
-        targets = np.vstack((targets)).ravel()
-        correct_predictions = np.vstack((correct_predictions)).ravel()
-
-        train_auc = metrics.roc_auc_score(targets, correct_predictions)
-        train_f1_05 = metrics.f1_score(targets,(correct_predictions >= 0.5)*1)
-        train_acc_05 = metrics.accuracy_score(targets,(correct_predictions >= 0.5)*1)
-        train_balanced_acc_05 = metrics.balanced_accuracy_score(targets,(correct_predictions >= 0.5)*1)
-        train_ap = metrics.average_precision_score(targets, correct_predictions)
-        train_log_loss = metrics.log_loss(targets, expand_prediction(correct_predictions))
-
-    train_metrics = {
-        'train_loss' : train_loss.avg,
-        'train_auc' : train_auc,
-        'train_f1_05' : train_f1_05,
-        'train_acc_05' : train_acc_05,
-        'train_balanced_acc_05' : train_balanced_acc_05,
-        'train_ap' : train_ap,
-        'train_log_loss' : train_log_loss,
-        'epoch' : epoch
-    }
-    wandb.log(train_metrics)
-    
-    return train_metrics
-    
-    
-def valid_epoch(model, val_data_loader, criterion, epoch):
-    model.eval()
-    
-    valid_loss = AverageMeter()
-    correct_predictions = []
-    targets = []
-    example_images = []
-    
-    
-    with torch.no_grad():   
-        idx = 1     
-        for batch in tqdm(val_data_loader):
-            # batch_image_names = batch['image_name']
-            batch_images = batch['image'].to(device).float()
-            batch_labels = batch['label'].to(device).float()
-            
-            out = model(batch_images)
-            loss = criterion(out, batch_labels.view(-1, 1).type_as(out))
-            
-            valid_loss.update(loss.item(), val_data_loader.batch_size)
-            batch_targets = (batch_labels.view(-1,1).cpu() >= 0.5) *1
-            batch_preds = torch.sigmoid(out).cpu()
-            
-            targets.append(batch_targets)
-            correct_predictions.append(batch_preds)
-                
-            best_batch_pred_idx = np.argmin(abs(batch_targets - batch_preds))  
-            worst_batch_pred_idx = np.argmax(abs(batch_targets - batch_preds))
-            example_images.append(wandb.Image(batch_images[best_batch_pred_idx],
-                                      caption=f"Pred : {batch_preds[best_batch_pred_idx].item()} Label: {batch_targets[best_batch_pred_idx].item()}"))
-            
-            example_images.append(wandb.Image(batch_images[worst_batch_pred_idx],
-                                      caption=f"Pred : {batch_preds[worst_batch_pred_idx].item()} Label: {batch_targets[worst_batch_pred_idx].item()}"))
-
-            if(idx % 100 == 0):
-                temp_t = np.vstack((targets)).ravel()
-                temp_correct_preds = np.vstack((correct_predictions)).ravel()
-
-                valid_auc = metrics.roc_auc_score(temp_t, temp_correct_preds)
-                valid_f1_05 = metrics.f1_score(temp_t,(temp_correct_preds >= 0.5)*1)
-                valid_acc_05 = metrics.accuracy_score(temp_t,(temp_correct_preds >= 0.5)*1)
-                valid_balanced_acc_05 = metrics.balanced_accuracy_score(temp_t,(temp_correct_preds >= 0.5)*1)
-                valid_ap = metrics.average_precision_score(temp_t, temp_correct_preds)
-                valid_log_loss = metrics.log_loss(temp_t, expand_prediction(temp_correct_preds))
-
-                valid_metrics = {
-                    'b_valid_loss' : valid_loss.avg,
-                    'b_valid_auc' : valid_auc,
-                    'b_valid_f1_05' : valid_f1_05,
-                    'b_valid_acc_05' : valid_acc_05,
-                    'b_valid_balanced_acc_05' : valid_balanced_acc_05,
-                    'b_valid_ap' :  valid_ap,
-                    'b_valid_log_loss' : valid_log_loss,
-                    'b_valid_batch' : idx
-                }
-                wandb.log(valid_metrics)
-            idx += 1
-    
-    # Logging
-    targets = np.vstack((targets)).ravel()
-    correct_predictions = np.vstack((correct_predictions)).ravel()
-
-    valid_auc = metrics.roc_auc_score(targets, correct_predictions)
-    valid_f1_05 = metrics.f1_score(targets,(correct_predictions >= 0.5)*1)
-    valid_acc_05 = metrics.accuracy_score(targets,(correct_predictions >= 0.5)*1)
-    valid_balanced_acc_05 = metrics.balanced_accuracy_score(targets,(correct_predictions >= 0.5)*1)
-    valid_ap = metrics.average_precision_score(targets, correct_predictions)
-    valid_log_loss = metrics.log_loss(targets, expand_prediction(correct_predictions))
-
-    valid_metrics = {
-        'valid_loss' : valid_loss.avg,
-        'valid_auc' : valid_auc,
-        'valid_f1_05' : valid_f1_05,
-        'valid_acc_05' : valid_acc_05,
-        'valid_balanced_acc_05' : valid_balanced_acc_05,
-        'valid_ap' : valid_ap,
-        'valid_log_loss' : valid_log_loss,
-        'valid_examples' : example_images[-10:],
-        'epoch' : epoch
-    }
-    wandb.log(valid_metrics)
-
-    return valid_metrics
-
-def test(model, test_data_loader, criterion):
-    model.eval()
-    
-    test_loss = AverageMeter()
-    correct_predictions = []
-    targets = []
-
-    with torch.no_grad():        
-        for batch in tqdm(test_data_loader):
-            # batch_image_names = batch['image_name']
-            batch_images = batch['image'].to(device).float()
-            batch_labels = batch['label'].to(device).float()
-            
-            out = model(batch_images)
-            loss = criterion(out, batch_labels.view(-1, 1).type_as(out))
-            
-            test_loss.update(loss.item(), test_data_loader.batch_size)
-            batch_targets = (batch_labels.view(-1,1).cpu() >= 0.5) *1
-            batch_preds = torch.sigmoid(out).cpu()
-            
-            targets.append(batch_targets)
-            correct_predictions.append(batch_preds)
-
-    # Logging
-    targets = np.vstack((targets)).ravel()
-    correct_predictions = np.vstack((correct_predictions)).ravel()
-
-    test_auc = metrics.roc_auc_score(targets, correct_predictions)
-    test_f1_05 = metrics.f1_score(targets,(correct_predictions >= 0.5)*1)
-    test_acc_05 = metrics.accuracy_score(targets,(correct_predictions >= 0.5)*1)
-    test_balanced_acc_05 = metrics.balanced_accuracy_score(targets,(correct_predictions >= 0.5)*1)
-    test_ap = metrics.average_precision_score(targets, correct_predictions)
-    test_log_loss = metrics.log_loss(targets, expand_prediction(correct_predictions))
-
-    test_metrics = {
-        'test_loss' : test_loss.avg,
-        'test_auc' : test_auc,
-        'test_f1_05' : test_f1_05,
-        'test_acc_05' : test_acc_05,
-        'test_balanced_acc_05' : test_balanced_acc_05,
-        'test_ap' : test_ap,
-        'test_log_loss' : test_log_loss
-    }
-    wandb.log(test_metrics)
-    wandb.log({
-        'test_roc_auc_curve' : skplt.metrics.plot_roc(targets, expand_prediction(correct_predictions)),
-        'test_precision_recall_curve' : skplt.metrics.plot_precision_recall(targets, expand_prediction(correct_predictions))
-    })
-    log_binary_classification_metrics(targets, expand_prediction(correct_predictions), threshold=0.5)
-
-
-    return test_metrics
-
-def expand_prediction(arr):
-    arr_reshaped = arr.reshape(-1, 1)
-    return np.clip(np.concatenate((1.0 - arr_reshaped, arr_reshaped), axis=1), 0.0, 1.0)
-
-def create_train_transforms(size=224):
-    return Compose([
-        ImageCompression(quality_lower=70, quality_upper=100, p=0.5),
-        GaussNoise(p=0.1),
-        GaussianBlur(blur_limit=3, p=0.05),
-        HorizontalFlip(),
-        OneOf([
-            IsotropicResize(max_side=size, interpolation_down=cv2.INTER_AREA, interpolation_up=cv2.INTER_CUBIC),
-            IsotropicResize(max_side=size, interpolation_down=cv2.INTER_AREA, interpolation_up=cv2.INTER_LINEAR),
-            IsotropicResize(max_side=size, interpolation_down=cv2.INTER_LINEAR, interpolation_up=cv2.INTER_LINEAR),
-        ], p=1),
-        PadIfNeeded(min_height=size, min_width=size, border_mode=cv2.BORDER_CONSTANT),
-        OneOf([RandomBrightnessContrast(), FancyPCA(), HueSaturationValue()], p=0.7),
-        ToGray(p=0.2),
-        ShiftScaleRotate(shift_limit=0.1, scale_limit=0.2, rotate_limit=10, border_mode=cv2.BORDER_CONSTANT, p=0.5),
-    ]
-    ) 
-    
-def create_val_transforms(size=224):
-    return Compose([
-        IsotropicResize(max_side=size, interpolation_down=cv2.INTER_AREA, interpolation_up=cv2.INTER_CUBIC),
-        PadIfNeeded(min_height=size, min_width=size, border_mode=cv2.BORDER_CONSTANT),
-    ])
-
-    
-if __name__ == "__main__":  
-    run = 8
-    model_name = 'xception'
-    train(name='01CelebDF_random_erase_minloss,'+model_name, run=run, folds_csv='folds.csv')
-=======
-import os
-import random
-import cv2
-import numpy as np
-from tqdm import tqdm
-from collections import defaultdict
-from datetime import datetime
-import gc
-try:
-   import cPickle as pkl
-except:
-   import pickle as pkl
-
-import wandb
-
-from torch.backends import cudnn
-os.environ['CUDA_DEVICE_ORDER'] = 'PCI_BUS_ID'
-os.environ["CUDA_VISIBLE_DEVICES"] = '0'
-cudnn.benchmark = True
-
-from albumentations import Compose, RandomBrightnessContrast, \
-    HorizontalFlip, FancyPCA, HueSaturationValue, OneOf, ToGray, \
-    ShiftScaleRotate, ImageCompression, PadIfNeeded, GaussNoise, GaussianBlur
-from transforms import IsotropicResize
-
-import timm
-import torch
-import torch.nn as nn
-import torch.nn.functional as F
-import torch.optim as optim
-import torch_optimizer
-from torch.utils.data import DataLoader
-from torch.nn import DataParallel
-from dataset import CelebDF_Dataset
-from sklearn import metrics
-
-from utils import EarlyStopping, AverageMeter
-
-DATA_ROOT = 'face_data'
-OUTPUT_DIR = 'weights'
-device = 'cuda'
-config_defaults = {
-    'epochs' : 30,
-    'train_batch_size' : 40,
-    'valid_batch_size' : 32,
-    'optimizer' : 'radam',
-    'learning_rate' : 1e-3,
-    'weight_decay' : 0.0005,
-    'schedule_patience' : 5,
-    'schedule_factor' : 0.25,
-    'rand_seed' : 777,
-    'oversample' : True
-}
-
-def train(name, val_fold, run, folds_csv):
-    
-    wandb.init(project='dfdc', 
-               config=config_defaults,
-               name=f'{name},val_fold:{val_fold},run{run}')
-    config = wandb.config
-    
-    os.makedirs(OUTPUT_DIR, exist_ok=True)
-    
-    model = timm.create_model('xception', pretrained=True, num_classes=1)
-    model.to(device)
-    # model = DataParallel(model).to(device)
-    wandb.watch(model)
-    
-    if config.optimizer == 'radam' :
-        optimizer = torch_optimizer.RAdam(model.parameters(), 
-                                          lr=config.learning_rate,
-                                          weight_decay = config.weight_decay)
-    elif config.optimizer == 'sgd':
-        optimizer = optim.SGD(model.parameters(), 
-                              lr=config.learning_rate,
-                              weight_decay=config.weight_decay)
-        
-    scheduler = optim.lr_scheduler.ReduceLROnPlateau(
-        optimizer,
-        patience=config.schedule_patience,
-        threshold=0.001,
-        mode="max",
-        factor = config.schedule_factor
-    )
-    criterion = nn.BCEWithLogitsLoss()
-    es = EarlyStopping(patience = 8, mode='max')
-    
-    data_train = CelebDF_Dataset(data_root=DATA_ROOT,
-                              mode='train',
-                              folds_csv=folds_csv,
-                              val_fold=val_fold,
-                              hardcore=True,
-                              oversample_real=config.oversample,
-                              transforms=create_train_transforms(size=224))
-    data_train.reset(config.rand_seed)
-    train_data_loader = DataLoader( data_train, 
-                                    batch_size=config.train_batch_size, 
-                                    num_workers=8, 
-                                    shuffle=True, 
-                                    drop_last=True)
-
-    data_val = CelebDF_Dataset(data_root=DATA_ROOT,
-                            mode='val',
-                            folds_csv=folds_csv,
-                            val_fold=val_fold,
-                            hardcore=False,
-                            transforms=create_val_transforms(size=224))
-    data_val.reset(config.rand_seed)
-
-    val_data_loader = DataLoader(data_val, 
-                                 batch_size=config.valid_batch_size, 
-                                 num_workers=8, 
-                                 shuffle=False, 
-                                 drop_last=True)
-    
-
-    train_history = []
-    val_history = []
-    
-    
-    for epoch in range(config.epochs):
-        print(f"Epoch = {epoch}/{config.epochs-1}")
-        print("------------------")
-        
-        train_metrics = train_epoch(model, train_data_loader, optimizer, criterion, epoch)
-        valid_metrics = valid_epoch(model, val_data_loader, criterion, epoch)
-        scheduler.step(valid_metrics['valid_auc'])
-
-        print(f"TRAIN_AUC = {train_metrics['train_auc']}, TRAIN_LOSS = {train_metrics['train_loss']}")
-        print(f"VALID_AUC = {valid_metrics['valid_auc']}, VALID_LOSS = {valid_metrics['valid_loss']}")
-        
-        train_history.append(train_metrics)
-        val_history.append(valid_metrics)
-
-        es(valid_metrics['valid_auc'], model, model_path=os.path.join(OUTPUT_DIR,f"{name}_fold_{val_fold}_run_{run}.h5"))
-        if es.early_stop:
-            print("Early stopping")
-            break
-    
-    try:
-        pkl.dump( train_history, open( f"train_history{name}{run}.pkl", "wb" ) )
-        pkl.dump( val_history, open( f"val_history{name}{run}.pkl", "wb" ) )
-    except:
-        print("Error pickling")
-
-    wandb.save(f'weights/{name}_fold_{val_fold}_run_{run}.h5')
-      
-    
-    
-    
-def train_epoch(model, train_data_loader, optimizer, criterion, epoch):
-    model.train()
-    
-    train_loss = AverageMeter()
-    correct_predictions = []
-    targets = []
-    
-    idx = 1
-    for batch in tqdm(train_data_loader):
-        
-        batch_images = batch['image'].to(device)
-        batch_labels = batch['label'].to(device)
-        
-        optimizer.zero_grad()
-        out = model(batch_images)
-        
-        loss = criterion(out, batch_labels.view(-1, 1).type_as(out))
-        
-        loss.backward()
-        optimizer.step()
-        
-        train_loss.update(loss.item(), train_data_loader.batch_size)
-        targets.append((batch_labels.view(-1,1).cpu() >= 0.5) *1)
-        correct_predictions.append(torch.sigmoid(out).cpu().detach().numpy())
-        
-        if(idx % 100 == 0):
-            with torch.no_grad():
-                temp_t = np.vstack((targets)).ravel()
-                temp_correct_preds = np.vstack((correct_predictions)).ravel()
-
-                train_auc = metrics.roc_auc_score(temp_t, temp_correct_preds)
-                train_f1_05 = metrics.f1_score(temp_t,(temp_correct_preds >= 0.5)*1)
-                train_acc_05 = metrics.accuracy_score(temp_t,(temp_correct_preds >= 0.5)*1)
-                train_balanced_acc_05 = metrics.balanced_accuracy_score(temp_t,(temp_correct_preds >= 0.5)*1)
-
-                train_metrics = {
-                    'b_train_loss' : train_loss.avg,
-                    'b_train_auc' : train_auc,
-                    'b_train_f1_05' : train_f1_05,
-                    'b_train_acc_05' : train_acc_05,
-                    'b_train_balanced_acc_05' : train_balanced_acc_05,
-                    'b_train_batch' : idx
-                }
-                wandb.log(train_metrics)
-        idx += 1
-        
-    with torch.no_grad():
-        targets = np.vstack((targets)).ravel()
-        correct_predictions = np.vstack((correct_predictions)).ravel()
-
-        train_auc = metrics.roc_auc_score(targets, correct_predictions)
-        train_f1_05 = metrics.f1_score(targets,(correct_predictions >= 0.5)*1)
-        train_acc_05 = metrics.accuracy_score(targets,(correct_predictions >= 0.5)*1)
-        train_balanced_acc_05 = metrics.balanced_accuracy_score(targets,(correct_predictions >= 0.5)*1)
-    
-    train_metrics = {
-        'train_loss' : train_loss.avg,
-        'train_auc' : train_auc,
-        'train_f1_05' : train_f1_05,
-        'train_acc_05' : train_acc_05,
-        'train_balanced_acc_05' : train_balanced_acc_05,
-        'epoch' : epoch
-    }
-    wandb.log(train_metrics)
-    
-    return train_metrics
-    
-    
-def valid_epoch(model, val_data_loader, criterion, epoch):
-    model.eval()
-    
-    valid_loss = AverageMeter()
-    correct_predictions = []
-    targets = []
-    example_images = []
-    
-    
-    with torch.no_grad():   
-        idx = 1     
-        for batch in tqdm(val_data_loader):
-            # batch_image_names = batch['image_name']
-            batch_images = batch['image'].to(device).float()
-            batch_labels = batch['label'].to(device).float()
-            
-            out = model(batch_images)
-            loss = criterion(out, batch_labels.view(-1, 1).type_as(out))
-            
-            valid_loss.update(loss.item(), val_data_loader.batch_size)
-            batch_targets = (batch_labels.view(-1,1).cpu() >= 0.5) *1
-            batch_preds = torch.sigmoid(out).cpu()
-            
-            targets.append(batch_targets)
-            correct_predictions.append(batch_preds)
-                
-            best_batch_pred_idx = np.argmin(abs(batch_targets - batch_preds))  
-            worst_batch_pred_idx = np.argmax(abs(batch_targets - batch_preds))
-            example_images.append(wandb.Image(batch_images[best_batch_pred_idx],
-                                      caption=f"Pred : {batch_preds[best_batch_pred_idx].item()} Label: {batch_targets[best_batch_pred_idx].item()}"))
-            
-            example_images.append(wandb.Image(batch_images[worst_batch_pred_idx],
-                                      caption=f"Pred : {batch_preds[worst_batch_pred_idx].item()} Label: {batch_targets[worst_batch_pred_idx].item()}"))
-
-            if(idx % 100 == 0):
-                temp_t = np.vstack((targets)).ravel()
-                temp_correct_preds = np.vstack((correct_predictions)).ravel()
-
-                valid_auc = metrics.roc_auc_score(temp_t, temp_correct_preds)
-                valid_f1_05 = metrics.f1_score(temp_t,(temp_correct_preds >= 0.5)*1)
-                valid_acc_05 = metrics.accuracy_score(temp_t,(temp_correct_preds >= 0.5)*1)
-                valid_balanced_acc_05 = metrics.balanced_accuracy_score(temp_t,(temp_correct_preds >= 0.5)*1)
-
-                valid_metrics = {
-                    'b_valid_loss' : valid_loss.avg,
-                    'b_valid_auc' : valid_auc,
-                    'b_valid_f1_05' : valid_f1_05,
-                    'b_valid_acc_05' : valid_acc_05,
-                    'b_valid_balanced_acc_05' : valid_balanced_acc_05,
-                    'b_valid_batch' : idx
-                }
-                wandb.log(valid_metrics)
-            idx += 1
-    
-    # Logging
-    targets = np.vstack((targets)).ravel()
-    correct_predictions = np.vstack((correct_predictions)).ravel()
-
-    valid_auc = metrics.roc_auc_score(targets, correct_predictions)
-    valid_f1_05 = metrics.f1_score(targets,(correct_predictions >= 0.5)*1)
-    valid_acc_05 = metrics.accuracy_score(targets,(correct_predictions >= 0.5)*1)
-    valid_balanced_acc_05 = metrics.balanced_accuracy_score(targets,(correct_predictions >= 0.5)*1)
-    
-    valid_metrics = {
-        'valid_loss' : valid_loss.avg,
-        'valid_auc' : valid_auc,
-        'valid_f1_05' : valid_f1_05,
-        'valid_acc_05' : valid_acc_05,
-        'valid_balanced_acc_05' : valid_balanced_acc_05,
-        'valid_examples' : example_images[-50:],
-        'epoch' : epoch
-    }
-    wandb.log(valid_metrics)
-
-    return valid_metrics
-    
-def create_train_transforms(size=224):
-    return Compose([
-        ImageCompression(quality_lower=70, quality_upper=100, p=0.5),
-        GaussNoise(p=0.1),
-        GaussianBlur(blur_limit=3, p=0.05),
-        HorizontalFlip(),
-        OneOf([
-            IsotropicResize(max_side=size, interpolation_down=cv2.INTER_AREA, interpolation_up=cv2.INTER_CUBIC),
-            IsotropicResize(max_side=size, interpolation_down=cv2.INTER_AREA, interpolation_up=cv2.INTER_LINEAR),
-            IsotropicResize(max_side=size, interpolation_down=cv2.INTER_LINEAR, interpolation_up=cv2.INTER_LINEAR),
-        ], p=1),
-        PadIfNeeded(min_height=size, min_width=size, border_mode=cv2.BORDER_CONSTANT),
-        OneOf([RandomBrightnessContrast(), FancyPCA(), HueSaturationValue()], p=0.7),
-        ToGray(p=0.2),
-        ShiftScaleRotate(shift_limit=0.1, scale_limit=0.2, rotate_limit=10, border_mode=cv2.BORDER_CONSTANT, p=0.5),
-    ]
-    ) 
-    
-def create_val_transforms(size=224):
-    return Compose([
-        IsotropicResize(max_side=size, interpolation_down=cv2.INTER_AREA, interpolation_up=cv2.INTER_CUBIC),
-        PadIfNeeded(min_height=size, min_width=size, border_mode=cv2.BORDER_CONSTANT),
-    ])
-
-    
-if __name__ == "__main__":
-    run = 1
-    model_name = 'xception'
-    train(name='CelebDF_hardcore,'+model_name, val_fold=1, run=run, folds_csv='folds.csv')
->>>>>>> 8e7f9655
+import os
+import random
+import cv2
+import numpy as np
+from tqdm import tqdm
+from collections import defaultdict
+from datetime import datetime
+import gc
+try:
+   import cPickle as pkl
+except:
+   import pickle as pkl
+
+import wandb
+
+from torch.backends import cudnn
+os.environ['CUDA_DEVICE_ORDER'] = 'PCI_BUS_ID'
+os.environ["CUDA_VISIBLE_DEVICES"] = '0'
+cudnn.benchmark = True
+
+from albumentations import Compose, RandomBrightnessContrast, \
+    HorizontalFlip, FancyPCA, HueSaturationValue, OneOf, ToGray, \
+    ShiftScaleRotate, ImageCompression, PadIfNeeded, GaussNoise, GaussianBlur
+from transforms import IsotropicResize
+
+import timm
+import torch
+import torch.nn as nn
+import torch.nn.functional as F
+import torch.optim as optim
+import torch_optimizer
+from torch.utils.data import DataLoader
+from torch.nn import DataParallel
+from dataset import CelebDF_Dataset
+from sklearn import metrics
+
+from utils import EarlyStopping, AverageMeter
+
+import neptune
+from neptunecontrib.monitoring.metrics import log_binary_classification_metrics
+
+import scikitplot as skplt
+import matplotlib.pyplot as plt
+
+DATA_ROOT = 'face_data'
+OUTPUT_DIR = 'weights'
+device = 'cuda'
+config_defaults = {
+    'epochs' : 20,
+    'train_batch_size' : 40,
+    'valid_batch_size' : 32,
+    'optimizer' : 'radam',
+    'learning_rate' : 1e-3,
+    'weight_decay' : 0.0005,
+    'schedule_patience' : 5,
+    'schedule_factor' : 0.25,
+    'rand_seed' : 777,
+    'cutout_fill' : 1
+}
+VAL_FOLD = 9
+TEST_FOLD = 0
+
+def train(name, run, folds_csv):
+    
+    wandb.init(project='dfdc', 
+               config=config_defaults,
+               name=f'{name},val_fold:{VAL_FOLD},run{run}')
+    config = wandb.config
+    
+    os.makedirs(OUTPUT_DIR, exist_ok=True)
+    
+    model = timm.create_model('xception', pretrained=True, num_classes=1)
+    model.to(device)
+    # model = DataParallel(model).to(device)
+    wandb.watch(model)
+    
+    if config.optimizer == 'radam' :
+        optimizer = torch_optimizer.RAdam(model.parameters(), 
+                                          lr=config.learning_rate,
+                                          weight_decay = config.weight_decay)
+    elif config.optimizer == 'sgd':
+        optimizer = optim.SGD(model.parameters(), 
+                              lr=config.learning_rate,
+                              weight_decay=config.weight_decay)
+        
+    scheduler = optim.lr_scheduler.ReduceLROnPlateau(
+        optimizer,
+        patience=config.schedule_patience,
+        threshold=0.001,
+        mode="min",
+        factor = config.schedule_factor
+    )
+    criterion = nn.BCEWithLogitsLoss()
+    es = EarlyStopping(patience = 10, mode='min')
+    
+    data_train = CelebDF_Dataset(data_root=DATA_ROOT,
+                                mode='train',
+                                folds_csv=folds_csv,
+                                val_fold=VAL_FOLD,
+                                test_fold=TEST_FOLD,
+                                cutout_fill=config.cutout_fill,
+                                hardcore=False,
+                                random_erase=True,
+                                oversample_real=True,
+                                transforms=create_train_transforms(size=224))
+    data_train.reset(config.rand_seed)
+    train_data_loader = DataLoader( data_train, 
+                                    batch_size=config.train_batch_size, 
+                                    num_workers=8, 
+                                    shuffle=True, 
+                                    drop_last=True)
+
+    data_val = CelebDF_Dataset(data_root=DATA_ROOT,
+                                mode='val',
+                                folds_csv=folds_csv,
+                                val_fold=VAL_FOLD,
+                                test_fold=TEST_FOLD,
+                                hardcore=False,
+                                oversample_real=False,
+                                transforms=create_val_transforms(size=224))
+    data_val.reset(config.rand_seed)
+
+    val_data_loader = DataLoader(data_val, 
+                                 batch_size=config.valid_batch_size, 
+                                 num_workers=8, 
+                                 shuffle=False, 
+                                 drop_last=True)
+    
+    data_test = CelebDF_Dataset(data_root=DATA_ROOT,
+                            mode='test',
+                            folds_csv=folds_csv,
+                            val_fold=VAL_FOLD,
+                            test_fold=TEST_FOLD,
+                            hardcore=False,
+                            oversample_real=False,
+                            transforms=create_val_transforms(size=224))
+    data_test.reset(config.rand_seed)
+
+    test_data_loader = DataLoader(data_test, 
+                                 batch_size=config.valid_batch_size, 
+                                 num_workers=8, 
+                                 shuffle=False, 
+                                 drop_last=True)
+
+    train_history = []
+    val_history = []
+    test_history = []
+    
+    for epoch in range(config.epochs):
+        print(f"Epoch = {epoch}/{config.epochs-1}")
+        print("------------------")
+        
+        train_metrics = train_epoch(model, train_data_loader, optimizer, criterion, epoch)
+        valid_metrics = valid_epoch(model, val_data_loader, criterion, epoch)
+        scheduler.step(valid_metrics['valid_loss'])
+
+        print(f"TRAIN_AUC = {train_metrics['train_auc']}, TRAIN_LOSS = {train_metrics['train_loss']}")
+        print(f"VALID_AUC = {valid_metrics['valid_auc']}, VALID_LOSS = {valid_metrics['valid_loss']}")
+        
+        train_history.append(train_metrics)
+        val_history.append(valid_metrics)
+
+        es(valid_metrics['valid_loss'], model, model_path=os.path.join(OUTPUT_DIR,f"{name}_fold_{VAL_FOLD}_run_{run}.h5"))
+        if es.early_stop:
+            print("Early stopping")
+            break
+    
+    model.load_state_dict(torch.load(f'weights/{name}_fold_{VAL_FOLD}_run_{run}.h5'))
+
+    neptune.init('sowmen/dfdc')
+    neptune.create_experiment(name=f'{name},val_fold:{VAL_FOLD},run{run}')
+
+    test_history = test(model, test_data_loader, criterion)
+
+    try:
+        pkl.dump( train_history, open( f"train_history{name}{run}.pkl", "wb" ) )
+        pkl.dump( val_history, open( f"val_history{name}{run}.pkl", "wb" ) )
+        pkl.dump( test_history, open( f"test_history{name}{run}.pkl", "wb" ) )
+    except:
+        print("Error pickling")
+
+    wandb.save(f'weights/{name}_fold_{VAL_FOLD}_run_{run}.h5')
+      
+    
+    
+    
+def train_epoch(model, train_data_loader, optimizer, criterion, epoch):
+    model.train()
+    
+    train_loss = AverageMeter()
+    correct_predictions = []
+    targets = []
+    
+    idx = 1
+    for batch in tqdm(train_data_loader):
+        
+        batch_images = batch['image'].to(device)
+        batch_labels = batch['label'].to(device)
+        
+        optimizer.zero_grad()
+        out = model(batch_images)
+        
+        loss = criterion(out, batch_labels.view(-1, 1).type_as(out))
+        
+        loss.backward()
+        optimizer.step()
+        
+        train_loss.update(loss.item(), train_data_loader.batch_size)
+        targets.append((batch_labels.view(-1,1).cpu() >= 0.5) *1)
+        correct_predictions.append(torch.sigmoid(out).cpu().detach().numpy())
+        
+        if(idx % 100 == 0):
+            with torch.no_grad():
+                temp_t = np.vstack((targets)).ravel()
+                temp_correct_preds = np.vstack((correct_predictions)).ravel()
+
+                train_auc = metrics.roc_auc_score(temp_t, temp_correct_preds)
+                train_f1_05 = metrics.f1_score(temp_t,(temp_correct_preds >= 0.5)*1)
+                train_acc_05 = metrics.accuracy_score(temp_t,(temp_correct_preds >= 0.5)*1)
+                train_balanced_acc_05 = metrics.balanced_accuracy_score(temp_t,(temp_correct_preds >= 0.5)*1)
+                train_ap = metrics.average_precision_score(temp_t, temp_correct_preds)
+                train_log_loss = metrics.log_loss(temp_t, expand_prediction(temp_correct_preds))
+                
+                train_metrics = {
+                    'b_train_loss' : train_loss.avg,
+                    'b_train_auc' : train_auc,
+                    'b_train_f1_05' : train_f1_05,
+                    'b_train_acc_05' : train_acc_05,
+                    'b_train_balanced_acc_05' : train_balanced_acc_05,
+                    'b_train_batch' : idx,
+                    'b_train_ap' : train_ap,
+                    'b_train_log_loss' : train_log_loss
+                }
+                wandb.log(train_metrics)
+        idx += 1
+        
+    with torch.no_grad():
+        targets = np.vstack((targets)).ravel()
+        correct_predictions = np.vstack((correct_predictions)).ravel()
+
+        train_auc = metrics.roc_auc_score(targets, correct_predictions)
+        train_f1_05 = metrics.f1_score(targets,(correct_predictions >= 0.5)*1)
+        train_acc_05 = metrics.accuracy_score(targets,(correct_predictions >= 0.5)*1)
+        train_balanced_acc_05 = metrics.balanced_accuracy_score(targets,(correct_predictions >= 0.5)*1)
+        train_ap = metrics.average_precision_score(targets, correct_predictions)
+        train_log_loss = metrics.log_loss(targets, expand_prediction(correct_predictions))
+
+    train_metrics = {
+        'train_loss' : train_loss.avg,
+        'train_auc' : train_auc,
+        'train_f1_05' : train_f1_05,
+        'train_acc_05' : train_acc_05,
+        'train_balanced_acc_05' : train_balanced_acc_05,
+        'train_ap' : train_ap,
+        'train_log_loss' : train_log_loss,
+        'epoch' : epoch
+    }
+    wandb.log(train_metrics)
+    
+    return train_metrics
+    
+    
+def valid_epoch(model, val_data_loader, criterion, epoch):
+    model.eval()
+    
+    valid_loss = AverageMeter()
+    correct_predictions = []
+    targets = []
+    example_images = []
+    
+    
+    with torch.no_grad():   
+        idx = 1     
+        for batch in tqdm(val_data_loader):
+            # batch_image_names = batch['image_name']
+            batch_images = batch['image'].to(device).float()
+            batch_labels = batch['label'].to(device).float()
+            
+            out = model(batch_images)
+            loss = criterion(out, batch_labels.view(-1, 1).type_as(out))
+            
+            valid_loss.update(loss.item(), val_data_loader.batch_size)
+            batch_targets = (batch_labels.view(-1,1).cpu() >= 0.5) *1
+            batch_preds = torch.sigmoid(out).cpu()
+            
+            targets.append(batch_targets)
+            correct_predictions.append(batch_preds)
+                
+            best_batch_pred_idx = np.argmin(abs(batch_targets - batch_preds))  
+            worst_batch_pred_idx = np.argmax(abs(batch_targets - batch_preds))
+            example_images.append(wandb.Image(batch_images[best_batch_pred_idx],
+                                      caption=f"Pred : {batch_preds[best_batch_pred_idx].item()} Label: {batch_targets[best_batch_pred_idx].item()}"))
+            
+            example_images.append(wandb.Image(batch_images[worst_batch_pred_idx],
+                                      caption=f"Pred : {batch_preds[worst_batch_pred_idx].item()} Label: {batch_targets[worst_batch_pred_idx].item()}"))
+
+            if(idx % 100 == 0):
+                temp_t = np.vstack((targets)).ravel()
+                temp_correct_preds = np.vstack((correct_predictions)).ravel()
+
+                valid_auc = metrics.roc_auc_score(temp_t, temp_correct_preds)
+                valid_f1_05 = metrics.f1_score(temp_t,(temp_correct_preds >= 0.5)*1)
+                valid_acc_05 = metrics.accuracy_score(temp_t,(temp_correct_preds >= 0.5)*1)
+                valid_balanced_acc_05 = metrics.balanced_accuracy_score(temp_t,(temp_correct_preds >= 0.5)*1)
+                valid_ap = metrics.average_precision_score(temp_t, temp_correct_preds)
+                valid_log_loss = metrics.log_loss(temp_t, expand_prediction(temp_correct_preds))
+
+                valid_metrics = {
+                    'b_valid_loss' : valid_loss.avg,
+                    'b_valid_auc' : valid_auc,
+                    'b_valid_f1_05' : valid_f1_05,
+                    'b_valid_acc_05' : valid_acc_05,
+                    'b_valid_balanced_acc_05' : valid_balanced_acc_05,
+                    'b_valid_ap' :  valid_ap,
+                    'b_valid_log_loss' : valid_log_loss,
+                    'b_valid_batch' : idx
+                }
+                wandb.log(valid_metrics)
+            idx += 1
+    
+    # Logging
+    targets = np.vstack((targets)).ravel()
+    correct_predictions = np.vstack((correct_predictions)).ravel()
+
+    valid_auc = metrics.roc_auc_score(targets, correct_predictions)
+    valid_f1_05 = metrics.f1_score(targets,(correct_predictions >= 0.5)*1)
+    valid_acc_05 = metrics.accuracy_score(targets,(correct_predictions >= 0.5)*1)
+    valid_balanced_acc_05 = metrics.balanced_accuracy_score(targets,(correct_predictions >= 0.5)*1)
+    valid_ap = metrics.average_precision_score(targets, correct_predictions)
+    valid_log_loss = metrics.log_loss(targets, expand_prediction(correct_predictions))
+
+    valid_metrics = {
+        'valid_loss' : valid_loss.avg,
+        'valid_auc' : valid_auc,
+        'valid_f1_05' : valid_f1_05,
+        'valid_acc_05' : valid_acc_05,
+        'valid_balanced_acc_05' : valid_balanced_acc_05,
+        'valid_ap' : valid_ap,
+        'valid_log_loss' : valid_log_loss,
+        'valid_examples' : example_images[-10:],
+        'epoch' : epoch
+    }
+    wandb.log(valid_metrics)
+
+    return valid_metrics
+
+def test(model, test_data_loader, criterion):
+    model.eval()
+    
+    test_loss = AverageMeter()
+    correct_predictions = []
+    targets = []
+
+    with torch.no_grad():        
+        for batch in tqdm(test_data_loader):
+            # batch_image_names = batch['image_name']
+            batch_images = batch['image'].to(device).float()
+            batch_labels = batch['label'].to(device).float()
+            
+            out = model(batch_images)
+            loss = criterion(out, batch_labels.view(-1, 1).type_as(out))
+            
+            test_loss.update(loss.item(), test_data_loader.batch_size)
+            batch_targets = (batch_labels.view(-1,1).cpu() >= 0.5) *1
+            batch_preds = torch.sigmoid(out).cpu()
+            
+            targets.append(batch_targets)
+            correct_predictions.append(batch_preds)
+
+    # Logging
+    targets = np.vstack((targets)).ravel()
+    correct_predictions = np.vstack((correct_predictions)).ravel()
+
+    test_auc = metrics.roc_auc_score(targets, correct_predictions)
+    test_f1_05 = metrics.f1_score(targets,(correct_predictions >= 0.5)*1)
+    test_acc_05 = metrics.accuracy_score(targets,(correct_predictions >= 0.5)*1)
+    test_balanced_acc_05 = metrics.balanced_accuracy_score(targets,(correct_predictions >= 0.5)*1)
+    test_ap = metrics.average_precision_score(targets, correct_predictions)
+    test_log_loss = metrics.log_loss(targets, expand_prediction(correct_predictions))
+
+    test_metrics = {
+        'test_loss' : test_loss.avg,
+        'test_auc' : test_auc,
+        'test_f1_05' : test_f1_05,
+        'test_acc_05' : test_acc_05,
+        'test_balanced_acc_05' : test_balanced_acc_05,
+        'test_ap' : test_ap,
+        'test_log_loss' : test_log_loss
+    }
+    wandb.log(test_metrics)
+    wandb.log({
+        'test_roc_auc_curve' : skplt.metrics.plot_roc(targets, expand_prediction(correct_predictions)),
+        'test_precision_recall_curve' : skplt.metrics.plot_precision_recall(targets, expand_prediction(correct_predictions))
+    })
+    log_binary_classification_metrics(targets, expand_prediction(correct_predictions), threshold=0.5)
+
+
+    return test_metrics
+
+def expand_prediction(arr):
+    arr_reshaped = arr.reshape(-1, 1)
+    return np.clip(np.concatenate((1.0 - arr_reshaped, arr_reshaped), axis=1), 0.0, 1.0)
+
+def create_train_transforms(size=224):
+    return Compose([
+        ImageCompression(quality_lower=70, quality_upper=100, p=0.5),
+        GaussNoise(p=0.1),
+        GaussianBlur(blur_limit=3, p=0.05),
+        HorizontalFlip(),
+        OneOf([
+            IsotropicResize(max_side=size, interpolation_down=cv2.INTER_AREA, interpolation_up=cv2.INTER_CUBIC),
+            IsotropicResize(max_side=size, interpolation_down=cv2.INTER_AREA, interpolation_up=cv2.INTER_LINEAR),
+            IsotropicResize(max_side=size, interpolation_down=cv2.INTER_LINEAR, interpolation_up=cv2.INTER_LINEAR),
+        ], p=1),
+        PadIfNeeded(min_height=size, min_width=size, border_mode=cv2.BORDER_CONSTANT),
+        OneOf([RandomBrightnessContrast(), FancyPCA(), HueSaturationValue()], p=0.7),
+        ToGray(p=0.2),
+        ShiftScaleRotate(shift_limit=0.1, scale_limit=0.2, rotate_limit=10, border_mode=cv2.BORDER_CONSTANT, p=0.5),
+    ]
+    ) 
+    
+def create_val_transforms(size=224):
+    return Compose([
+        IsotropicResize(max_side=size, interpolation_down=cv2.INTER_AREA, interpolation_up=cv2.INTER_CUBIC),
+        PadIfNeeded(min_height=size, min_width=size, border_mode=cv2.BORDER_CONSTANT),
+    ])
+
+    
+if __name__ == "__main__":  
+    run = 8
+    model_name = 'xception'
+    train(name='01CelebDF_random_erase_minloss,'+model_name, run=run, folds_csv='folds.csv')